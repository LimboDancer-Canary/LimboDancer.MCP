using System;
using System.Collections.Generic;
using System.Threading;
using System.Threading.Tasks;
using Gremlin.Net.Driver;
using Microsoft.Extensions.Logging;
using LimboDancer.MCP.Core.Tenancy;

namespace LimboDancer.MCP.Graph.CosmosGremlin
{
    /// <summary>
    /// GraphStore encapsulates Gremlin (Cosmos DB) vertex/edge upsert operations with tenant scoping.
<<<<<<< HEAD
=======
    ///
    /// Migration Note (C5):
    /// The delegate-based constructor GraphStore(IGremlinClient, Func&lt;string&gt;, ILoggerFactory, ...) has been removed.
    /// GraphStore now depends directly on ITenantAccessor for tenant resolution.
    /// Usage: new GraphStore(gremlinClient, tenantAccessor, loggerFactory)
    /// Preconditions always acquire their logger via ILoggerFactory; no casting occurs now.
    ///
    /// TODO (G7): Introduce DI extension AddCosmosGremlinGraph(...) to centralize registration & options binding.
>>>>>>> 5122f3f6
    /// </summary>
    public sealed class GraphStore
    {
        private readonly IGremlinClient _client;
        private readonly Preconditions _preconditions;
        private readonly ITenantAccessor _tenantAccessor;
        private readonly ILogger<GraphStore> _logger;

<<<<<<< HEAD
=======
        /// <summary>
        /// Constructor that uses ITenantAccessor for tenant resolution.
        /// </summary>
>>>>>>> 5122f3f6
        public GraphStore(
            IGremlinClient client,
            ITenantAccessor tenantAccessor,
            ILoggerFactory loggerFactory,
            Preconditions? preconditions = null)
        {
            _client = client ?? throw new ArgumentNullException(nameof(client));
            _tenantAccessor = tenantAccessor ?? throw new ArgumentNullException(nameof(tenantAccessor));
            _logger = loggerFactory?.CreateLogger<GraphStore>() ?? throw new ArgumentNullException(nameof(loggerFactory));
            _preconditions = preconditions ?? new Preconditions(client, () => _tenantAccessor.TenantId, loggerFactory.CreateLogger<Preconditions>());
        }

        private string TenantId => _tenantAccessor.TenantId;

        public async Task UpsertVertexAsync(string label, string localId, IDictionary<string, object>? properties = null, CancellationToken ct = default)
        {
            GraphWriteHelpers.ValidateLabel(label);

<<<<<<< HEAD
            var tenantId = TenantId;
=======
            var tenantId = _tenantAccessor.TenantId;
>>>>>>> 5122f3f6
            var vertexId = GraphWriteHelpers.ToVertexId(tenantId, localId);

            var upsertQuery =
                "g.V(vid).fold().coalesce(" +
                "unfold()," +
                "addV(lbl).property('id', vid).property(tprop, tid)" +
                ")";

            var upsertBindings = new Dictionary<string, object>
            {
                ["vid"] = vertexId,
                ["lbl"] = label,
                ["tid"] = tenantId,
                ["tprop"] = GraphWriteHelpers.TenantPropertyName
            };

            await _client.SubmitAsync<dynamic>(upsertQuery, upsertBindings, cancellationToken: ct).ConfigureAwait(false);

            var props = GraphWriteHelpers.WithTenantProperty(properties, tenantId);
            foreach (var kv in props)
            {
                if (string.Equals(kv.Key, GraphWriteHelpers.TenantPropertyName, StringComparison.Ordinal))
                {
                    var pQuery = "g.V(vid).property(tprop, tid)";
                    var pBindings = new Dictionary<string, object>
                    {
                        ["vid"] = vertexId,
                        ["tprop"] = GraphWriteHelpers.TenantPropertyName,
                        ["tid"] = tenantId
                    };
                    await _client.SubmitAsync<dynamic>(pQuery, pBindings, cancellationToken: ct).ConfigureAwait(false);
                }
                else
                {
                    var pQuery = "g.V(vid).has(tprop, tid).property(k, v)";
                    var pBindings = new Dictionary<string, object>
                    {
                        ["vid"] = vertexId,
                        ["tprop"] = GraphWriteHelpers.TenantPropertyName,
                        ["tid"] = tenantId,
                        ["k"] = kv.Key,
                        ["v"] = kv.Value
                    };
                    await _client.SubmitAsync<dynamic>(pQuery, pBindings, cancellationToken: ct).ConfigureAwait(false);
                }
            }
        }

        public async Task UpsertEdgeAsync(string label, string outLocalId, string inLocalId, IDictionary<string, object>? properties = null, CancellationToken ct = default)
        {
            GraphWriteHelpers.ValidateLabel(label);

<<<<<<< HEAD
            var tenantId = TenantId;
=======
            var tenantId = _tenantAccessor.TenantId;
>>>>>>> 5122f3f6
            var outId = GraphWriteHelpers.ToVertexId(tenantId, outLocalId);
            var inId = GraphWriteHelpers.ToVertexId(tenantId, inLocalId);

            GraphWriteHelpers.EnsureTenantMatches(tenantId, outId);
            GraphWriteHelpers.EnsureTenantMatches(tenantId, inId);

            if (!await _preconditions.VertexExistsAsync(outLocalId, ct).ConfigureAwait(false))
                throw new InvalidOperationException($"Out-vertex does not exist for tenant '{tenantId}': '{outLocalId}'.");

            if (!await _preconditions.VertexExistsAsync(inLocalId, ct).ConfigureAwait(false))
                throw new InvalidOperationException($"In-vertex does not exist for tenant '{tenantId}': '{inLocalId}'.");

            var upsertEdgeQuery =
                "g.V(outId).has(tprop, tid).as('a')" +
                ".V(inId).has(tprop, tid).as('b')" +
                ".coalesce(" +
                "select('a').outE(lbl).filter(inV().hasId(inId)).has(tprop, tid)," +
                "addE(lbl).from('a').to('b').property(tprop, tid)" +
                ")";

            var bindings = new Dictionary<string, object>
            {
                ["outId"] = outId,
                ["inId"] = inId,
                ["lbl"] = label,
                ["tid"] = tenantId,
                ["tprop"] = GraphWriteHelpers.TenantPropertyName
            };

            await _client.SubmitAsync<dynamic>(upsertEdgeQuery, bindings, cancellationToken: ct).ConfigureAwait(false);

            var props = GraphWriteHelpers.WithTenantProperty(properties, tenantId);
            foreach (var kv in props)
            {
                if (string.Equals(kv.Key, GraphWriteHelpers.TenantPropertyName, StringComparison.Ordinal))
                {
                    var q = "g.V(outId).outE(lbl).filter(inV().hasId(inId)).property(tprop, tid)";
                    var b = new Dictionary<string, object>
                    {
                        ["outId"] = outId,
                        ["inId"] = inId,
                        ["lbl"] = label,
                        ["tprop"] = GraphWriteHelpers.TenantPropertyName,
                        ["tid"] = tenantId
                    };
                    await _client.SubmitAsync<dynamic>(q, b, cancellationToken: ct).ConfigureAwait(false);
                }
                else
                {
                    var q = "g.V(outId).has(tprop, tid).outE(lbl).filter(inV().hasId(inId)).has(tprop, tid).property(k, v)";
                    var b = new Dictionary<string, object>
                    {
                        ["outId"] = outId,
                        ["inId"] = inId,
                        ["lbl"] = label,
                        ["tid"] = tenantId,
                        ["tprop"] = GraphWriteHelpers.TenantPropertyName,
                        ["k"] = kv.Key,
                        ["v"] = kv.Value
                    };
                    await _client.SubmitAsync<dynamic>(q, b, cancellationToken: ct).ConfigureAwait(false);
                }
            }
        }

        public async Task<dynamic?> GetVertexAsync(string localId, CancellationToken ct = default)
        {
<<<<<<< HEAD
            var tenantId = TenantId;
=======
            var tenantId = _tenantAccessor.TenantId;
>>>>>>> 5122f3f6
            var vid = GraphWriteHelpers.ToVertexId(tenantId, localId);

            var query = "g.V(vid).has(tprop, tid).limit(1)";
            var bindings = new Dictionary<string, object>
            {
                ["vid"] = vid,
                ["tid"] = tenantId,
                ["tprop"] = GraphWriteHelpers.TenantPropertyName
            };

            var result = await _client.SubmitAsync<dynamic>(query, bindings, cancellationToken: ct).ConfigureAwait(false);
            foreach (var r in result) return r;
            return null;
        }

        public async Task<IReadOnlyCollection<dynamic>> QueryVerticesByLabelAsync(string label, CancellationToken ct = default)
        {
            GraphWriteHelpers.ValidateLabel(label);
<<<<<<< HEAD
            var tenantId = TenantId;
=======
            var tenantId = _tenantAccessor.TenantId;
>>>>>>> 5122f3f6

            var query = "g.V().hasLabel(lbl).has(tprop, tid)";
            var bindings = new Dictionary<string, object>
            {
                ["lbl"] = label,
                ["tid"] = tenantId,
                ["tprop"] = GraphWriteHelpers.TenantPropertyName
            };

            return await _client.SubmitAsync<dynamic>(query, bindings, cancellationToken: ct).ConfigureAwait(false);
        }

        public async Task DeleteVertexAsync(string localId, CancellationToken ct = default)
        {
<<<<<<< HEAD
            var tenantId = TenantId;
=======
            var tenantId = _tenantAccessor.TenantId;
>>>>>>> 5122f3f6
            var vid = GraphWriteHelpers.ToVertexId(tenantId, localId);

            var query = "g.V(vid).has(tprop, tid).drop()";
            var bindings = new Dictionary<string, object>
            {
                ["vid"] = vid,
                ["tid"] = tenantId,
                ["tprop"] = GraphWriteHelpers.TenantPropertyName
            };

            await _client.SubmitAsync<dynamic>(query, bindings, cancellationToken: ct).ConfigureAwait(false);
        }

        public async Task DeleteEdgeAsync(string label, string outLocalId, string inLocalId, CancellationToken ct = default)
        {
            GraphWriteHelpers.ValidateLabel(label);

<<<<<<< HEAD
            var tenantId = TenantId;
=======
            var tenantId = _tenantAccessor.TenantId;
>>>>>>> 5122f3f6
            var outId = GraphWriteHelpers.ToVertexId(tenantId, outLocalId);
            var inId = GraphWriteHelpers.ToVertexId(tenantId, inLocalId);

            var query =
                "g.E().hasLabel(lbl).has(tprop, tid)" +
                ".filter(outV().hasId(outId).and(inV().hasId(inId))).drop()";

            var bindings = new Dictionary<string, object>
            {
                ["outId"] = outId,
                ["inId"] = inId,
                ["lbl"] = label,
                ["tid"] = tenantId,
                ["tprop"] = GraphWriteHelpers.TenantPropertyName
            };

            await _client.SubmitAsync<dynamic>(query, bindings, cancellationToken: ct).ConfigureAwait(false);
        }
    }
}<|MERGE_RESOLUTION|>--- conflicted
+++ resolved
@@ -10,8 +10,6 @@
 {
     /// <summary>
     /// GraphStore encapsulates Gremlin (Cosmos DB) vertex/edge upsert operations with tenant scoping.
-<<<<<<< HEAD
-=======
     ///
     /// Migration Note (C5):
     /// The delegate-based constructor GraphStore(IGremlinClient, Func&lt;string&gt;, ILoggerFactory, ...) has been removed.
@@ -20,7 +18,6 @@
     /// Preconditions always acquire their logger via ILoggerFactory; no casting occurs now.
     ///
     /// TODO (G7): Introduce DI extension AddCosmosGremlinGraph(...) to centralize registration & options binding.
->>>>>>> 5122f3f6
     /// </summary>
     public sealed class GraphStore
     {
@@ -29,12 +26,9 @@
         private readonly ITenantAccessor _tenantAccessor;
         private readonly ILogger<GraphStore> _logger;
 
-<<<<<<< HEAD
-=======
         /// <summary>
         /// Constructor that uses ITenantAccessor for tenant resolution.
         /// </summary>
->>>>>>> 5122f3f6
         public GraphStore(
             IGremlinClient client,
             ITenantAccessor tenantAccessor,
@@ -47,17 +41,11 @@
             _preconditions = preconditions ?? new Preconditions(client, () => _tenantAccessor.TenantId, loggerFactory.CreateLogger<Preconditions>());
         }
 
-        private string TenantId => _tenantAccessor.TenantId;
-
         public async Task UpsertVertexAsync(string label, string localId, IDictionary<string, object>? properties = null, CancellationToken ct = default)
         {
             GraphWriteHelpers.ValidateLabel(label);
 
-<<<<<<< HEAD
-            var tenantId = TenantId;
-=======
-            var tenantId = _tenantAccessor.TenantId;
->>>>>>> 5122f3f6
+            var tenantId = _tenantAccessor.TenantId;
             var vertexId = GraphWriteHelpers.ToVertexId(tenantId, localId);
 
             var upsertQuery =
@@ -110,11 +98,7 @@
         {
             GraphWriteHelpers.ValidateLabel(label);
 
-<<<<<<< HEAD
-            var tenantId = TenantId;
-=======
-            var tenantId = _tenantAccessor.TenantId;
->>>>>>> 5122f3f6
+            var tenantId = _tenantAccessor.TenantId;
             var outId = GraphWriteHelpers.ToVertexId(tenantId, outLocalId);
             var inId = GraphWriteHelpers.ToVertexId(tenantId, inLocalId);
 
@@ -182,11 +166,7 @@
 
         public async Task<dynamic?> GetVertexAsync(string localId, CancellationToken ct = default)
         {
-<<<<<<< HEAD
-            var tenantId = TenantId;
-=======
-            var tenantId = _tenantAccessor.TenantId;
->>>>>>> 5122f3f6
+            var tenantId = _tenantAccessor.TenantId;
             var vid = GraphWriteHelpers.ToVertexId(tenantId, localId);
 
             var query = "g.V(vid).has(tprop, tid).limit(1)";
@@ -205,11 +185,7 @@
         public async Task<IReadOnlyCollection<dynamic>> QueryVerticesByLabelAsync(string label, CancellationToken ct = default)
         {
             GraphWriteHelpers.ValidateLabel(label);
-<<<<<<< HEAD
-            var tenantId = TenantId;
-=======
-            var tenantId = _tenantAccessor.TenantId;
->>>>>>> 5122f3f6
+            var tenantId = _tenantAccessor.TenantId;
 
             var query = "g.V().hasLabel(lbl).has(tprop, tid)";
             var bindings = new Dictionary<string, object>
@@ -224,11 +200,7 @@
 
         public async Task DeleteVertexAsync(string localId, CancellationToken ct = default)
         {
-<<<<<<< HEAD
-            var tenantId = TenantId;
-=======
-            var tenantId = _tenantAccessor.TenantId;
->>>>>>> 5122f3f6
+            var tenantId = _tenantAccessor.TenantId;
             var vid = GraphWriteHelpers.ToVertexId(tenantId, localId);
 
             var query = "g.V(vid).has(tprop, tid).drop()";
@@ -246,11 +218,7 @@
         {
             GraphWriteHelpers.ValidateLabel(label);
 
-<<<<<<< HEAD
-            var tenantId = TenantId;
-=======
-            var tenantId = _tenantAccessor.TenantId;
->>>>>>> 5122f3f6
+            var tenantId = _tenantAccessor.TenantId;
             var outId = GraphWriteHelpers.ToVertexId(tenantId, outLocalId);
             var inId = GraphWriteHelpers.ToVertexId(tenantId, inLocalId);
 
